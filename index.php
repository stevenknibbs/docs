<?php

require_once './vendor/autoload.php';

$version = "2.0.0 beta";


// Let's see if there's a search-parameter.
$parseurl = parse_url($_SERVER['REQUEST_URI']);

// Yeah, this is turning into a bit of black magic voodoo. Refactor at some point. 
$prefix = dirname($parseurl['path']);
$prefix = strtr($prefix, array("/extensions" => "","/internals" => "", "/tutorial" => ""));

$request = str_replace($prefix, "", $parseurl['path']);

<<<<<<< HEAD
if (empty($request) || $request == "v20" ) {
    $prefix = "/v20";
	$request = "about";
=======
if (empty($request) || $request == "v20" || $request == "bolt-docs" || $request == "/" ) {
	header("location: ./introduction");
>>>>>>> 408f382e
}

// \Dumper::dump($request);
// \Dumper::dump($prefix);

if (!file_exists("./source/".$request.".md")) {
    echo "No proper name for a page in the docs. Bye!";
    die();
}

use Symfony\Component\Yaml\Parser;

$yaml = new Parser();

$menu = $yaml->parse(file_get_contents('menu.yml'));

$source = file_get_contents("./source/".$request.".md");
$source = \ParsedownExtra::instance()->text($source);
$source = Michelf\SmartyPants::defaultTransform($source);


preg_match("/<h1>(.*)<\/h1>/i", $source, $maintitle);

$maintitle = $maintitle[1];

preg_match_all("/<h2>(.*)<\/h2>/i", $source, $matches);
$submenu = array();
foreach ($matches[1] as $key => $title) {
	$submenu[ makeSlug(strip_tags($title)) ] = strip_tags($title);
}


// Let's see if there's a 'q' to highlight..
/* ----- This is broken: it also replaces _inside_ image tags. Not what we want.
if (!empty($_GET['q'])) {

    $q = makeSlug($_GET['q']);

    $source = preg_replace_callback("/" . $q . "/i", function($matches) {
        $output = sprintf("<mark id='%s'>%s</mark>", 
            makeSlug($matches[0]), 
            $matches[0]
        );
        return $output;
    }, $source);
}
---- */ 

// Markup for <h1> and <h2>..
$source = preg_replace_callback("/<h([234])>(.*)<\/h([234])>/i", function($matches) {
    $output = sprintf("<h%s id='%s'>%s<a href='#%s' class='anchor'>¶</a></h%s>", 
                    $matches[1], 
                    makeSlug($matches[2]), 
                    $matches[2], 
                    makeSlug($matches[2]), 
                    $matches[1]
                );
    return $output;
}, $source);


$loader = new Twig_Loader_Filesystem('./view');
$twig = new Twig_Environment($loader, array(
/*    'cache' => './cache', */
));


// Add Dumper function to twig. 
$dumper = new Twig_SimpleFunction(
    'dump', 
    function ($var) { return \Dumper::dump($var, DUMPER_CAPTURE); }, 
    array('is_safe' => array('html')
));
$twig->addFunction($dumper);


// Add markdown to twig. 
$markdown = new Twig_SimpleFilter(
    'markdown', 
    function ($content) { return \ParsedownExtra::instance()->text($content); }, 
    array('is_safe' => array('html')
));
$twig->addFilter($markdown);

// Add slug filter to twig. 
$slug = new Twig_SimpleFilter(
    'slug', 
    function ($name) { return \URLify::filter($name); }, 
    array('is_safe' => array('html')
));
$twig->addFilter($slug);

echo $twig->render('index.twig', array(
	'title' => $maintitle,
	'source' => $source,
	'menu' => $menu,
	'submenu' => $submenu,
	'current' => $request,
	'version' => $version, 
    'prefix' => ($prefix == "/" ? "" : $prefix)
));



// ----------





/**
 * Modify a string, so that we can use it for slugs. Like
 * safeString, but using hyphens instead of underscores.
 *
 * @param string $str
 * @param string $type
 * @return string
 */
function makeSlug($str) {

    return \URLify::filter(strip_tags($str));

}
<|MERGE_RESOLUTION|>--- conflicted
+++ resolved
@@ -14,14 +14,8 @@
 
 $request = str_replace($prefix, "", $parseurl['path']);
 
-<<<<<<< HEAD
-if (empty($request) || $request == "v20" ) {
-    $prefix = "/v20";
-	$request = "about";
-=======
 if (empty($request) || $request == "v20" || $request == "bolt-docs" || $request == "/" ) {
 	header("location: ./introduction");
->>>>>>> 408f382e
 }
 
 // \Dumper::dump($request);
