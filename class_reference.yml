-
    name: Bolt\Storage\Field\Type\TemplateFieldsType
    type: closure
    value: ''
    file: ''
-
    name: access_control
    type: class
    value: Bolt\AccessControl\AccessChecker
    file: src/AccessControl/AccessChecker.php
-
    name: access_control.cookie.options
    type: array
    value: ''
    file: ''
-
    name: access_control.hash.strength
    type: int
    value: 10
    file: ''
-
    name: access_control.login
    type: class
    value: Bolt\AccessControl\Login
    file: src/AccessControl/Login.php
-
    name: access_control.password
    type: class
    value: Bolt\AccessControl\Password
    file: src/AccessControl/Password.php
-
    name: asset.context
    type: class
    value: Symfony\Component\Asset\Context\RequestStackContext
    file: vendor/symfony/asset/Context/RequestStackContext.php
-
    name: asset.injector
    type: class
    value: Bolt\Asset\Injector
    file: src/Asset/Injector.php
-
    name: asset.package.bolt
    type: class
    value: Bolt\Asset\UnprefixedPathPackage
    file: src/Asset/UnprefixedPathPackage.php
-
    name: asset.package_factory
    type: closure
    value: ''
    file: ''
-
    name: asset.packages
    type: class
    value: Symfony\Component\Asset\Packages
    file: vendor/symfony/asset/Packages.php
-
    name: asset.queue.file
    type: class
    value: Bolt\Asset\File\Queue
    file: src/Asset/File/Queue.php
-
    name: asset.queue.snippet
    type: class
    value: Bolt\Asset\Snippet\Queue
    file: src/Asset/Snippet/Queue.php
-
    name: asset.queue.widget
    type: class
    value: Bolt\Asset\Widget\Queue
    file: src/Asset/Widget/Queue.php
-
    name: asset.queues
    type: array
    value: ''
    file: ''
-
    name: asset.salt
    type: string
    value: 777d8a1289
    file: ''
-
    name: asset.salt.factory
    type: string
<<<<<<< HEAD
    value: 392679b495
=======
    value: a3bc281463
>>>>>>> fa3a40a0
    file: ''
-
    name: asset.version_strategy
    type: closure
    value: ''
    file: ''
-
    name: bolt_long_version
    type: string
<<<<<<< HEAD
    value: '3.4.0 alpha 4'
=======
    value: '3.3.0 alpha 8'
>>>>>>> fa3a40a0
    file: ''
-
    name: bolt_name
    type: string
    value: alpha
    file: ''
-
    name: bolt_released
    type: bool
    value: false
    file: ''
-
    name: bolt_version
    type: string
<<<<<<< HEAD
    value: '3.4.0 alpha 4'
=======
    value: '3.3.0 alpha 8'
>>>>>>> fa3a40a0
    file: ''
-
    name: cache
    type: class
    value: Bolt\Cache
    file: src/Cache.php
-
    name: callback_resolver
    type: class
    value: Bolt\Routing\CallbackResolver
    file: src/Routing/CallbackResolver.php
-
    name: canonical
    type: class
    value: Bolt\Canonical
    file: src/Canonical.php
-
    name: charset
    type: string
    value: UTF-8
    file: ''
-
    name: classloader
    type: 'null'
    value: ''
    file: ''
-
    name: code.file_link_format
    type: 'null'
    value: ''
    file: ''
-
    name: config
    type: class
    value: Bolt\Config
    file: src/Config.php
-
    name: config.environment
    type: class
    value: Bolt\Configuration\Environment
    file: src/Configuration/Environment.php
-
    name: config.listener
    type: class
    value: Bolt\EventListener\ConfigListener
    file: src/EventListener/ConfigListener.php
-
    name: config.validator
    type: class
    value: Bolt\Configuration\Validation\Validator
    file: src/Configuration/Validation/Validator.php
-
    name: controller.async.filesystem_manager
    type: class
    value: Bolt\Controller\Async\FilesystemManager
    file: src/Controller/Async/FilesystemManager.php
-
    name: controller.async.general
    type: class
    value: Bolt\Controller\Async\General
    file: src/Controller/Async/General.php
-
    name: controller.async.mount_prefix
    type: string
    value: /async
    file: ''
-
    name: controller.async.records
    type: class
    value: Bolt\Controller\Async\Records
    file: src/Controller/Async/Records.php
-
    name: controller.async.stack
    type: class
    value: Bolt\Controller\Async\Stack
    file: src/Controller/Async/Stack.php
-
    name: controller.async.system_checks
    type: class
    value: Bolt\Controller\Async\SystemChecks
    file: src/Controller/Async/SystemChecks.php
-
    name: controller.async.widget
    type: class
    value: Bolt\Controller\Async\Widget
    file: src/Controller/Async/Widget.php
-
    name: controller.backend.authentication
    type: class
    value: Bolt\Controller\Backend\Authentication
    file: src/Controller/Backend/Authentication.php
-
    name: controller.backend.database
    type: class
    value: Bolt\Controller\Backend\Database
    file: src/Controller/Backend/Database.php
-
    name: controller.backend.extend
    type: class
    value: Bolt\Controller\Backend\Extend
    file: src/Controller/Backend/Extend.php
-
    name: controller.backend.extend.mount_prefix
    type: string
    value: /bolt/extensions
    file: ''
-
    name: controller.backend.file_manager
    type: class
    value: Bolt\Controller\Backend\FileManager
    file: src/Controller/Backend/FileManager.php
-
    name: controller.backend.general
    type: class
    value: Bolt\Controller\Backend\General
    file: src/Controller/Backend/General.php
-
    name: controller.backend.log
    type: class
    value: Bolt\Controller\Backend\Log
    file: src/Controller/Backend/Log.php
-
    name: controller.backend.mount_prefix
    type: string
    value: /bolt
    file: ''
-
    name: controller.backend.records
    type: class
    value: Bolt\Controller\Backend\Records
    file: src/Controller/Backend/Records.php
-
    name: controller.backend.upload
    type: class
    value: Bolt\Controller\Backend\Upload
    file: src/Controller/Backend/Upload.php
-
    name: controller.backend.upload.mount_prefix
    type: string
    value: /bolt/upload
    file: ''
-
    name: controller.backend.users
    type: class
    value: Bolt\Controller\Backend\Users
    file: src/Controller/Backend/Users.php
-
    name: controller.classmap
    type: array
    value: ''
    file: ''
-
    name: controller.exception
    type: class
    value: Bolt\Controller\Exception
    file: src/Controller/Exception.php
-
    name: controller.frontend
    type: class
    value: Bolt\Controller\Frontend
    file: src/Controller/Frontend.php
-
    name: controller.requirement
    type: class
    value: Bolt\Controller\Requirement
    file: src/Controller/Requirement.php
-
    name: controller.requirement.deprecated
    type: class
    value: Bolt\Controller\Routing
    file: src/Controller/Routing.php
-
    name: controller.thumbnails
    type: class
    value: Bolt\Thumbs\Controller
    file: vendor/bolt/thumbs/src/Controller.php
-
    name: controller.thumbnails.mount_prefix
    type: string
    value: /thumbs
    file: ''
-
    name: controllers
    type: class
    value: Bolt\Routing\RootControllerCollection
    file: src/Routing/RootControllerCollection.php
-
    name: controllers_factory
    type: class
    value: Bolt\Routing\ControllerCollection
    file: src/Routing/ControllerCollection.php
-
    name: cron
    type: class
    value: Bolt\Cron
    file: src/Cron.php
-
    name: csrf
    type: class
    value: Symfony\Component\Security\Csrf\CsrfTokenManager
    file: vendor/symfony/security/Csrf/CsrfTokenManager.php
-
    name: csrf.generator
    type: class
    value: Symfony\Component\Security\Csrf\TokenGenerator\UriSafeTokenGenerator
    file: vendor/symfony/security/Csrf/TokenGenerator/UriSafeTokenGenerator.php
-
    name: csrf.generator.entropy
    type: int
    value: 256
    file: ''
-
    name: csrf.storage
    type: class
    value: Symfony\Component\Security\Csrf\TokenStorage\SessionTokenStorage
    file: vendor/symfony/security/Csrf/TokenStorage/SessionTokenStorage.php
-
    name: data_collector.templates
    type: array
    value: ''
    file: ''
-
    name: data_collectors
    type: array
    value: ''
    file: ''
-
    name: data_collectors.form.extractor
    type: class
    value: Symfony\Component\Form\Extension\DataCollector\FormDataExtractor
    file: vendor/symfony/form/Extension/DataCollector/FormDataExtractor.php
-
    name: db
    type: class
    value: Bolt\Storage\Database\Connection
    file: src/Storage/Database/Connection.php
-
    name: db.config
    type: class
    value: Doctrine\DBAL\Configuration
    file: vendor/doctrine/dbal/lib/Doctrine/DBAL/Configuration.php
-
    name: db.default_options
    type: array
    value: ''
    file: ''
-
    name: db.doctrine_listener
    type: class
    value: Bolt\EventListener\DoctrineListener
    file: src/EventListener/DoctrineListener.php
-
    name: db.event_manager
    type: class
    value: Doctrine\Common\EventManager
    file: vendor/doctrine/common/lib/Doctrine/Common/EventManager.php
-
    name: db.logger
    type: class
    value: Doctrine\DBAL\Logging\DebugStack
    file: vendor/doctrine/dbal/lib/Doctrine/DBAL/Logging/DebugStack.php
-
    name: db.options
    type: array
    value: ''
    file: ''
-
    name: db.query_cache
    type: class
    value: Doctrine\Common\Cache\ArrayCache
    file: vendor/doctrine/cache/lib/Doctrine/Common/Cache/ArrayCache.php
-
    name: db.query_cache_profile
    type: class
    value: Doctrine\DBAL\Cache\QueryCacheProfile
    file: vendor/doctrine/dbal/lib/Doctrine/DBAL/Cache/QueryCacheProfile.php
-
    name: dbs
    type: container
    value: '<em>(array, see children below)</em>'
    file: ''
-
    name: 'dbs -&gt; default'
    type: class
    value: Bolt\Storage\Database\Connection
    file: src/Storage/Database/Connection.php
-
    name: dbs.config
    type: container
    value: '<em>(array, see children below)</em>'
    file: ''
-
    name: 'dbs.config -&gt; default'
    type: class
    value: Doctrine\DBAL\Configuration
    file: vendor/doctrine/dbal/lib/Doctrine/DBAL/Configuration.php
-
    name: dbs.event_manager
    type: container
    value: '<em>(array, see children below)</em>'
    file: ''
-
    name: 'dbs.event_manager -&gt; default'
    type: class
    value: Doctrine\Common\EventManager
    file: vendor/doctrine/common/lib/Doctrine/Common/EventManager.php
-
    name: dbs.options.initializer
    type: closure
    value: ''
    file: ''
-
    name: debug
    type: bool
    value: false
    file: ''
-
    name: deprecated.php
    type: bool
    value: false
    file: ''
-
    name: dispatcher
    type: class
    value: Symfony\Component\EventDispatcher\EventDispatcher
    file: vendor/symfony/event-dispatcher/EventDispatcher.php
-
    name: dispatcher_class
    type: string
    value: Symfony\Component\EventDispatcher\EventDispatcher
    file: ''
-
    name: dump
    type: closure
    value: ''
    file: ''
-
    name: dumper
    type: class
    value: Symfony\Component\VarDumper\Dumper\CliDumper
    file: vendor/symfony/var-dumper/Dumper/CliDumper.php
-
    name: dumper.cli
    type: class
    value: Symfony\Component\VarDumper\Dumper\CliDumper
    file: vendor/symfony/var-dumper/Dumper/CliDumper.php
-
    name: dumper.cloner
    type: class
    value: Symfony\Component\VarDumper\Cloner\VarCloner
    file: vendor/symfony/var-dumper/Cloner/VarCloner.php
-
    name: dumper.html
    type: class
    value: Symfony\Component\VarDumper\Dumper\HtmlDumper
    file: vendor/symfony/var-dumper/Dumper/HtmlDumper.php
-
    name: editlink
    type: 'null'
    value: ''
    file: ''
-
    name: edittitle
    type: 'null'
    value: ''
    file: ''
-
    name: environment
    type: string
    value: production
    file: ''
-
    name: exception_handler
    type: class
    value: Silex\ExceptionHandler
    file: vendor/silex/silex/src/Silex/ExceptionHandler.php
-
    name: extend.action
    type: container
    value: '<em>(array, see children below)</em>'
    file: ''
-
    name: 'extend.action -&gt; autoload'
    type: class
    value: Bolt\Composer\Action\DumpAutoload
    file: src/Composer/Action/DumpAutoload.php
-
    name: 'extend.action -&gt; check'
    type: class
    value: Bolt\Composer\Action\CheckPackage
    file: src/Composer/Action/CheckPackage.php
-
    name: 'extend.action -&gt; depends'
    type: class
    value: Bolt\Composer\Action\DependsPackage
    file: src/Composer/Action/DependsPackage.php
-
    name: 'extend.action -&gt; install'
    type: class
    value: Bolt\Composer\Action\InstallPackage
    file: src/Composer/Action/InstallPackage.php
-
    name: 'extend.action -&gt; prohibits'
    type: class
    value: Bolt\Composer\Action\ProhibitsPackage
    file: src/Composer/Action/ProhibitsPackage.php
-
    name: 'extend.action -&gt; remove'
    type: class
    value: Bolt\Composer\Action\RemovePackage
    file: src/Composer/Action/RemovePackage.php
-
    name: 'extend.action -&gt; require'
    type: class
    value: Bolt\Composer\Action\RequirePackage
    file: src/Composer/Action/RequirePackage.php
-
    name: 'extend.action -&gt; search'
    type: class
    value: Bolt\Composer\Action\SearchPackage
    file: src/Composer/Action/SearchPackage.php
-
    name: 'extend.action -&gt; show'
    type: class
    value: Bolt\Composer\Action\ShowPackage
    file: src/Composer/Action/ShowPackage.php
-
    name: 'extend.action -&gt; update'
    type: class
    value: Bolt\Composer\Action\UpdatePackage
    file: src/Composer/Action/UpdatePackage.php
-
    name: extend.action.io
    type: class
    value: Composer\IO\BufferIO
    file: vendor/composer/composer/src/Composer/IO/BufferIO.php
-
    name: extend.action.options
    type: class
    value: Bolt\Composer\Action\Options
    file: src/Composer/Action/Options.php
-
    name: extend.enabled
    type: bool
    value: true
    file: ''
-
    name: extend.info
    type: class
    value: Bolt\Composer\Satis\QueryService
    file: src/Composer/Satis/QueryService.php
-
    name: extend.listener
    type: class
    value: Bolt\Composer\EventListener\BufferIOListener
    file: src/Composer/EventListener/BufferIOListener.php
-
    name: extend.manager
    type: class
    value: Bolt\Composer\PackageManager
    file: src/Composer/PackageManager.php
-
    name: extend.manager.json
    type: class
    value: Bolt\Composer\JsonManager
    file: src/Composer/JsonManager.php
-
    name: extend.online
    type: bool
    value: true
    file: ''
-
    name: extend.repo
    type: string
    value: 'https://extensions.bolt.cm/list.json'
    file: ''
-
    name: extend.site
    type: string
    value: 'https://extensions.bolt.cm/'
    file: ''
-
    name: extend.urls
    type: array
    value: ''
    file: ''
-
    name: extend.writeable
    type: bool
    value: true
    file: ''
-
    name: extensions
    type: class
    value: Bolt\Extension\Manager
    file: src/Extension/Manager.php
-
    name: extensions.stats
    type: class
    value: Bolt\Composer\Satis\StatService
    file: src/Composer/Satis/StatService.php
-
    name: filepermissions
    type: class
    value: Bolt\Filesystem\FilePermissions
    file: src/Filesystem/FilePermissions.php
-
    name: filesystem
    type: class
    value: Bolt\Filesystem\Manager
    file: vendor/bolt/filesystem/src/Manager.php
-
    name: filesystem.cache
    type: class
    value: Bolt\Filesystem\Filesystem
    file: vendor/bolt/filesystem/src/Filesystem.php
-
    name: filesystem.config
    type: class
    value: Bolt\Filesystem\Filesystem
    file: vendor/bolt/filesystem/src/Filesystem.php
-
    name: filesystem.matcher
    type: class
    value: Bolt\Filesystem\Matcher
    file: src/Filesystem/Matcher.php
-
    name: filesystem.matcher.mount_points
    type: array
    value: ''
    file: ''
-
    name: filesystem.plugin.url
    type: class
    value: Bolt\Filesystem\Plugin\AssetUrl
    file: src/Filesystem/Plugin/AssetUrl.php
-
    name: filesystem.theme
    type: class
    value: Bolt\Filesystem\Filesystem
    file: vendor/bolt/filesystem/src/Filesystem.php
-
    name: filesystem.themes
    type: class
    value: Bolt\Filesystem\Filesystem
    file: vendor/bolt/filesystem/src/Filesystem.php
-
    name: form.csrf_provider
    type: class
    value: Symfony\Component\Security\Csrf\CsrfTokenManager
    file: vendor/symfony/security/Csrf/CsrfTokenManager.php
-
    name: form.extension.csrf
    type: class
    value: Symfony\Component\Form\Extension\Csrf\CsrfExtension
    file: vendor/symfony/form/Extension/Csrf/CsrfExtension.php
-
    name: form.extensions
    type: array
    value: ''
    file: ''
-
    name: form.factory
    type: class
    value: Symfony\Component\Form\FormFactory
    file: vendor/symfony/form/FormFactory.php
-
    name: form.resolved_type_factory
    type: class
    value: Symfony\Component\Form\Extension\DataCollector\Proxy\ResolvedTypeFactoryDataCollectorProxy
    file: vendor/symfony/form/Extension/DataCollector/Proxy/ResolvedTypeFactoryDataCollectorProxy.php
-
    name: form.secret
    type: string
    value: dbf521ca491bea4c2fd8320ef6afc3ab
    file: ''
-
    name: form.type.extensions
    type: array
    value: ''
    file: ''
-
    name: form.type.guessers
    type: array
    value: ''
    file: ''
-
    name: form.types
    type: array
    value: ''
    file: ''
-
    name: fragment.handler
    type: class
    value: Symfony\Component\HttpKernel\Fragment\FragmentHandler
    file: vendor/symfony/http-kernel/Fragment/FragmentHandler.php
-
    name: fragment.listener
    type: class
    value: Symfony\Component\HttpKernel\EventListener\FragmentListener
    file: vendor/symfony/http-kernel/EventListener/FragmentListener.php
-
    name: fragment.path
    type: string
    value: /_fragment
    file: ''
-
    name: fragment.renderer.esi
    type: class
    value: Symfony\Component\HttpKernel\Fragment\EsiFragmentRenderer
    file: vendor/symfony/http-kernel/Fragment/EsiFragmentRenderer.php
-
    name: fragment.renderer.hinclude
    type: class
    value: Symfony\Component\HttpKernel\Fragment\HIncludeFragmentRenderer
    file: vendor/symfony/http-kernel/Fragment/HIncludeFragmentRenderer.php
-
    name: fragment.renderer.hinclude.global_template
    type: 'null'
    value: ''
    file: ''
-
    name: fragment.renderer.inline
    type: class
    value: Symfony\Component\HttpKernel\Fragment\InlineFragmentRenderer
    file: vendor/symfony/http-kernel/Fragment/InlineFragmentRenderer.php
-
    name: fragment.renderers
    type: array
    value: ''
    file: ''
-
    name: guzzle.api_version
    type: int
    value: 6
    file: ''
-
    name: guzzle.base_url
    type: string
    value: /
    file: ''
-
    name: guzzle.client
    type: class
    value: GuzzleHttp\Client
    file: vendor/guzzlehttp/guzzle/src/Client.php
-
    name: guzzle.handler_stack
    type: class
    value: GuzzleHttp\HandlerStack
    file: vendor/guzzlehttp/guzzle/src/HandlerStack.php
-
    name: guzzle.plugins
    type: array
    value: ''
    file: ''
-
    name: http_cache
    type: class
    value: Silex\HttpCache
    file: vendor/silex/silex/src/Silex/HttpCache.php
-
    name: http_cache.cache_dir
    type: string
    value: /Users/bob/Sites/bolt-origin/app/cache/production/http
    file: ''
-
    name: http_cache.esi
    type: class
    value: Symfony\Component\HttpKernel\HttpCache\Esi
    file: vendor/symfony/http-kernel/HttpCache/Esi.php
-
    name: http_cache.esi_listener
    type: class
    value: Symfony\Component\HttpKernel\EventListener\SurrogateListener
    file: vendor/symfony/http-kernel/EventListener/SurrogateListener.php
-
    name: http_cache.options
    type: array
    value: ''
    file: ''
-
    name: http_cache.store
    type: class
    value: Symfony\Component\HttpKernel\HttpCache\Store
    file: vendor/symfony/http-kernel/HttpCache/Store.php
-
    name: integritychecker
    type: class
    value: Bolt\Storage\Database\Schema\Manager
    file: src/Storage/Database/Schema/Manager.php
-
    name: jsdata
    type: array
    value: ''
    file: ''
-
    name: kernel
    type: class
    value: Symfony\Component\HttpKernel\HttpKernel
    file: vendor/symfony/http-kernel/HttpKernel.php
-
    name: listener.access_control
    type: class
    value: Bolt\EventListener\AccessControlListener
    file: src/EventListener/AccessControlListener.php
-
    name: listener.exception
    type: class
    value: Bolt\EventListener\ExceptionListener
    file: src/EventListener/ExceptionListener.php
-
    name: listener.flash_logger
    type: class
    value: Bolt\EventListener\FlashLoggerListener
    file: src/EventListener/FlashLoggerListener.php
-
    name: listener.general
    type: class
    value: Bolt\EventListener\GeneralListener
    file: src/EventListener/GeneralListener.php
-
    name: listener.not_found
    type: class
    value: Bolt\EventListener\NotFoundListener
    file: src/EventListener/NotFoundListener.php
-
    name: listener.pager
    type: class
    value: Bolt\EventListener\PagerListener
    file: src/EventListener/PagerListener.php
-
    name: listener.redirect
    type: class
    value: Bolt\EventListener\RedirectListener
    file: src/EventListener/RedirectListener.php
-
    name: listener.snippet
    type: class
    value: Bolt\EventListener\SnippetListener
    file: src/EventListener/SnippetListener.php
-
    name: listener.zone_guesser
    type: class
    value: Bolt\EventListener\ZoneGuesser
    file: src/EventListener/ZoneGuesser.php
-
    name: locale
    type: string
    value: en_GB
    file: ''
-
    name: locale_fallbacks
    type: array
    value: ''
    file: ''
-
    name: logger
    type: class
    value: Symfony\Bridge\Monolog\Logger
    file: vendor/symfony/monolog-bridge/Logger.php
-
    name: logger.change
    type: class
    value: Monolog\Logger
    file: vendor/monolog/monolog/src/Monolog/Logger.php
-
    name: logger.debug
    type: class
    value: Symfony\Bridge\Monolog\Logger
    file: vendor/symfony/monolog-bridge/Logger.php
-
    name: logger.firebug
    type: class
    value: Monolog\Logger
    file: vendor/monolog/monolog/src/Monolog/Logger.php
-
    name: logger.flash
    type: class
    value: Bolt\Logger\FlashLogger
    file: src/Logger/FlashLogger.php
-
    name: logger.manager
    type: class
    value: Bolt\Logger\Manager
    file: src/Logger/Manager.php
-
    name: logger.system
    type: class
    value: Monolog\Logger
    file: vendor/monolog/monolog/src/Monolog/Logger.php
-
    name: mailer
    type: class
    value: Swift_Mailer
    file: vendor/swiftmailer/swiftmailer/lib/classes/Swift/Mailer.php
-
    name: mailer.initialized
    type: bool
    value: false
    file: ''
-
    name: markdown
    type: class
    value: ParsedownExtra
    file: vendor/erusev/parsedown-extra/ParsedownExtra.php
-
    name: menu
    type: class
    value: Bolt\Menu\MenuBuilder
    file: src/Menu/MenuBuilder.php
-
    name: menu.admin
    type: class
    value: Bolt\Menu\MenuEntry
    file: src/Menu/MenuEntry.php
-
    name: monolog
    type: class
    value: Symfony\Bridge\Monolog\Logger
    file: vendor/symfony/monolog-bridge/Logger.php
-
    name: monolog.bubble
    type: bool
    value: true
    file: ''
-
    name: monolog.handler
    type: class
    value: Monolog\Handler\NullHandler
    file: vendor/monolog/monolog/src/Monolog/Handler/NullHandler.php
-
    name: monolog.handler.debug
    type: class
    value: Symfony\Bridge\Monolog\Handler\DebugHandler
    file: vendor/symfony/monolog-bridge/Handler/DebugHandler.php
-
    name: monolog.level
    type: int
    value: 100
    file: ''
-
    name: monolog.listener
    type: class
    value: Silex\EventListener\LogListener
    file: vendor/silex/silex/src/Silex/EventListener/LogListener.php
-
    name: monolog.logfile
    type: string
    value: /Users/bob/Sites/bolt-origin/app/cache/bolt-debug.log
    file: ''
-
    name: monolog.logger.class
    type: string
    value: Symfony\Bridge\Monolog\Logger
    file: ''
-
    name: monolog.name
    type: string
    value: bolt
    file: ''
-
    name: monolog.permission
    type: 'null'
    value: ''
    file: ''
-
    name: nut
    type: class
    value: Bolt\Nut\NutApplication
    file: src/Nut/NutApplication.php
-
    name: nut.commands
    type: array
<<<<<<< HEAD
    value: ''
    file: ''
-
    name: nut.commands.add
    type: closure
    value: ''
    file: ''
-
    name: omnisearch
    type: class
    value: Bolt\Omnisearch
    file: src/Omnisearch.php
-
    name: pager
    type: class
    value: Bolt\Pager\PagerManager
    file: src/Pager/PagerManager.php
-
    name: password_factory
    type: class
    value: PasswordLib\Password\Factory
    file: vendor/passwordlib/passwordlib/lib/PasswordLib/Password/Factory.php
-
    name: pathmanager
    type: class
    value: Eloquent\Pathogen\FileSystem\Factory\PlatformFileSystemPathFactory
    file: vendor/bolt/pathogen/src/FileSystem/Factory/PlatformFileSystemPathFactory.php
-
    name: paths
    type: class
    value: Bolt\Configuration\PathsProxy
    file: src/Configuration/PathsProxy.php
-
    name: permissions
    type: class
    value: Bolt\AccessControl\Permissions
    file: src/AccessControl/Permissions.php
-
    name: prefill
    type: class
    value: Bolt\Storage\Prefill
    file: src/Storage/Prefill.php
-
    name: profiler
    type: class
    value: Symfony\Component\HttpKernel\Profiler\Profiler
    file: vendor/symfony/http-kernel/Profiler/Profiler.php
-
    name: profiler.cache_dir
    type: string
    value: /Users/bob/Sites/bolt-origin/app/cache/profiler
    file: ''
-
    name: profiler.listener
    type: class
    value: Symfony\Component\HttpKernel\EventListener\ProfilerListener
    file: vendor/symfony/http-kernel/EventListener/ProfilerListener.php
-
    name: profiler.mount_prefix
    type: string
    value: /_profiler
    file: ''
-
    name: profiler.only_exceptions
    type: bool
    value: false
    file: ''
-
    name: profiler.only_master_requests
    type: bool
    value: false
    file: ''
-
    name: profiler.request_matcher
    type: 'null'
    value: ''
    file: ''
-
    name: profiler.storage
    type: class
    value: Symfony\Component\HttpKernel\Profiler\FileProfilerStorage
    file: vendor/symfony/http-kernel/Profiler/FileProfilerStorage.php
-
    name: profiler.templates_path
    type: string
    value: /Users/bob/Sites/bolt-origin/vendor/symfony/web-profiler-bundle/Resources/views
    file: ''
-
    name: query
    type: class
    value: Bolt\Storage\Query\Query
    file: src/Storage/Query/Query.php
-
    name: query.parser
    type: class
    value: Bolt\Storage\Query\ContentQueryParser
    file: src/Storage/Query/ContentQueryParser.php
-
    name: query.parser.handler
    type: class
    value: Bolt\Storage\Query\QueryParameterParser
    file: src/Storage/Query/QueryParameterParser.php
-
    name: query.scope.frontend
    type: class
    value: Bolt\Storage\Query\FrontendQueryScope
    file: src/Storage/Query/FrontendQueryScope.php
-
    name: query.search
    type: class
    value: Bolt\Storage\Query\SearchQuery
    file: src/Storage/Query/SearchQuery.php
-
    name: query.search_config
    type: class
    value: Bolt\Storage\Query\SearchConfig
    file: src/Storage/Query/SearchConfig.php
-
    name: query.search_weighter
    type: class
    value: Bolt\Storage\Query\SearchWeighter
    file: src/Storage/Query/SearchWeighter.php
-
    name: query.select
    type: class
    value: Bolt\Storage\Query\SelectQuery
    file: src/Storage/Query/SelectQuery.php
-
    name: randomgenerator
    type: class
    value: Bolt\Security\Random\Generator
    file: src/Security/Random/Generator.php
-
    name: render
    type: class
    value: Bolt\Render
    file: src/Render.php
-
    name: request.http_port
    type: int
    value: 80
    file: ''
-
    name: request.https_port
    type: int
    value: 443
    file: ''
-
    name: request_context
    type: class
    value: Symfony\Component\Routing\RequestContext
    file: vendor/symfony/routing/RequestContext.php
-
=======
    value: ''
    file: ''
-
    name: nut.commands.add
    type: closure
    value: ''
    file: ''
-
    name: omnisearch
    type: class
    value: Bolt\Omnisearch
    file: src/Omnisearch.php
-
    name: pager
    type: class
    value: Bolt\Pager\PagerManager
    file: src/Pager/PagerManager.php
-
    name: password_factory
    type: class
    value: PasswordLib\Password\Factory
    file: vendor/passwordlib/passwordlib/lib/PasswordLib/Password/Factory.php
-
    name: pathmanager
    type: class
    value: Eloquent\Pathogen\FileSystem\Factory\PlatformFileSystemPathFactory
    file: vendor/bolt/pathogen/src/FileSystem/Factory/PlatformFileSystemPathFactory.php
-
    name: paths
    type: class
    value: Bolt\Configuration\PathsProxy
    file: src/Configuration/PathsProxy.php
-
    name: permissions
    type: class
    value: Bolt\AccessControl\Permissions
    file: src/AccessControl/Permissions.php
-
    name: prefill
    type: class
    value: Bolt\Storage\Prefill
    file: src/Storage/Prefill.php
-
    name: profiler
    type: class
    value: Symfony\Component\HttpKernel\Profiler\Profiler
    file: vendor/symfony/http-kernel/Profiler/Profiler.php
-
    name: profiler.cache_dir
    type: string
    value: /Users/bob/Sites/bolt-origin/app/cache/profiler
    file: ''
-
    name: profiler.listener
    type: class
    value: Symfony\Component\HttpKernel\EventListener\ProfilerListener
    file: vendor/symfony/http-kernel/EventListener/ProfilerListener.php
-
    name: profiler.mount_prefix
    type: string
    value: /_profiler
    file: ''
-
    name: profiler.only_exceptions
    type: bool
    value: false
    file: ''
-
    name: profiler.only_master_requests
    type: bool
    value: false
    file: ''
-
    name: profiler.request_matcher
    type: 'null'
    value: ''
    file: ''
-
    name: profiler.storage
    type: class
    value: Symfony\Component\HttpKernel\Profiler\FileProfilerStorage
    file: vendor/symfony/http-kernel/Profiler/FileProfilerStorage.php
-
    name: profiler.templates_path
    type: string
    value: /Users/bob/Sites/bolt-origin/vendor/symfony/web-profiler-bundle/Resources/views
    file: ''
-
    name: 'schema.base_tables -&gt; cron'
    type: class
    value: Bolt\Storage\Database\Schema\Table\Cron
    file: src/Storage/Database/Schema/Table/Cron.php
-
    name: 'schema.base_tables -&gt; field_value'
    type: class
    value: Bolt\Storage\Database\Schema\Table\FieldValue
    file: src/Storage/Database/Schema/Table/FieldValue.php
-
    name: 'schema.base_tables -&gt; log_change'
    type: class
    value: Bolt\Storage\Database\Schema\Table\LogChange
    file: src/Storage/Database/Schema/Table/LogChange.php
-
    name: query.scope.frontend
    type: class
    value: Bolt\Storage\Query\FrontendQueryScope
    file: src/Storage/Query/FrontendQueryScope.php
-
    name: 'schema.base_tables -&gt; relations'
    type: class
    value: Bolt\Storage\Database\Schema\Table\Relations
    file: src/Storage/Database/Schema/Table/Relations.php
-
    name: 'schema.base_tables -&gt; taxonomy'
    type: class
    value: Bolt\Storage\Database\Schema\Table\Taxonomy
    file: src/Storage/Database/Schema/Table/Taxonomy.php
-
    name: 'schema.base_tables -&gt; users'
    type: class
    value: Bolt\Storage\Query\SearchWeighter
    file: src/Storage/Query/SearchWeighter.php
-
    name: query.select
    type: class
    value: Bolt\Storage\Query\SelectQuery
    file: src/Storage/Query/SelectQuery.php
-
    name: randomgenerator
    type: class
    value: Bolt\Security\Random\Generator
    file: src/Security/Random/Generator.php
-
    name: render
    type: class
    value: Bolt\Render
    file: src/Render.php
-
    name: request.http_port
    type: int
    value: 80
    file: ''
-
    name: request.https_port
    type: int
    value: 443
    file: ''
-
    name: request_context
    type: class
    value: Symfony\Component\Routing\RequestContext
    file: vendor/symfony/routing/RequestContext.php
-
>>>>>>> fa3a40a0
    name: request_error
    type: closure
    value: ''
    file: ''
-
    name: request_stack
    type: class
    value: Symfony\Component\HttpFoundation\RequestStack
    file: vendor/symfony/http-foundation/RequestStack.php
-
    name: resolver
    type: class
    value: Silex\ServiceControllerResolver
    file: vendor/silex/silex/src/Silex/ServiceControllerResolver.php
-
    name: resources
    type: class
    value: Bolt\Configuration\Standard
    file: src/Configuration/Standard.php
-
    name: resources.check_files
    type: closure
    value: ''
    file: ''
-
    name: route_class
    type: string
    value: Silex\Route
    file: ''
-
    name: route_factory
    type: class
    value: Silex\Route
    file: vendor/silex/silex/src/Silex/Route.php
-
    name: routes
    type: class
    value: Symfony\Component\Routing\RouteCollection
    file: vendor/symfony/routing/RouteCollection.php
-
    name: safe_render
    type: class
    value: Bolt\Render
    file: src/Render.php
-
    name: safe_twig
    type: class
    value: Bolt\Twig\SafeEnvironment
    file: src/Twig/SafeEnvironment.php
-
    name: schema
    type: class
    value: Bolt\Storage\Database\Schema\Manager
    file: src/Storage/Database/Schema/Manager.php
-
    name: schema.base_tables
    type: container
    value: '<em>(array, see children below)</em>'
    file: ''
-
    name: 'schema.base_tables -&gt; authtoken'
    type: class
    value: Bolt\Storage\Database\Schema\Table\AuthToken
    file: src/Storage/Database/Schema/Table/AuthToken.php
-
    name: 'schema.base_tables -&gt; cron'
    type: class
    value: Bolt\Storage\Database\Schema\Table\Cron
    file: src/Storage/Database/Schema/Table/Cron.php
-
    name: 'schema.base_tables -&gt; field_value'
    type: class
    value: Bolt\Storage\Database\Schema\Table\FieldValue
    file: src/Storage/Database/Schema/Table/FieldValue.php
-
    name: 'schema.base_tables -&gt; log_change'
    type: class
    value: Bolt\Storage\Database\Schema\Table\LogChange
    file: src/Storage/Database/Schema/Table/LogChange.php
-
    name: 'schema.base_tables -&gt; log_system'
    type: class
    value: Bolt\Storage\Database\Schema\Table\LogSystem
    file: src/Storage/Database/Schema/Table/LogSystem.php
-
    name: 'schema.base_tables -&gt; relations'
    type: class
    value: Bolt\Storage\Database\Schema\Table\Relations
    file: src/Storage/Database/Schema/Table/Relations.php
-
    name: 'schema.base_tables -&gt; taxonomy'
    type: class
    value: Bolt\Storage\Database\Schema\Table\Taxonomy
    file: src/Storage/Database/Schema/Table/Taxonomy.php
-
    name: 'schema.base_tables -&gt; users'
    type: class
    value: Bolt\Storage\Database\Schema\Table\Users
    file: src/Storage/Database/Schema/Table/Users.php
-
    name: schema.builder
    type: container
    value: '<em>(array, see children below)</em>'
    file: ''
-
    name: 'schema.builder -&gt; base'
    type: class
    value: Bolt\Storage\Database\Schema\Builder\BaseTables
    file: src/Storage/Database/Schema/Builder/BaseTables.php
-
    name: 'schema.builder -&gt; content'
    type: class
    value: Bolt\Storage\Database\Schema\Builder\ContentTables
    file: src/Storage/Database/Schema/Builder/ContentTables.php
-
    name: 'schema.builder -&gt; extensions'
    type: class
    value: Bolt\Storage\Database\Schema\Builder\ExtensionTables
    file: src/Storage/Database/Schema/Builder/ExtensionTables.php
-
    name: schema.charset
    type: string
    value: utf8
    file: ''
-
    name: schema.collate
    type: string
    value: utf8_unicode_ci
    file: ''
-
    name: schema.comparator
    type: class
    value: Bolt\Storage\Database\Schema\Comparison\MySql
    file: src/Storage/Database/Schema/Comparison/MySql.php
-
    name: schema.comparator.factory
    type: closure
    value: ''
    file: ''
-
    name: schema.content_tables
    type: container
    value: '<em>(array, see children below)</em>'
    file: ''
-
    name: schema.extension_tables
    type: container
    value: (array)
    file: ''
-
    name: schema.lazy
    type: class
    value: Bolt\Storage\Database\Schema\LazySchemaManager
    file: src/Storage/Database/Schema/LazySchemaManager.php
-
    name: schema.prefix
    type: string
    value: bolt_
    file: ''
-
    name: schema.tables
    type: container
    value: '<em>(array, see children below)</em>'
    file: ''
-
    name: 'schema.tables -&gt; authtoken'
    type: class
    value: Bolt\Storage\Database\Schema\Table\AuthToken
    file: src/Storage/Database/Schema/Table/AuthToken.php
-
    name: 'schema.tables -&gt; cron'
    type: class
    value: Bolt\Storage\Database\Schema\Table\Cron
    file: src/Storage/Database/Schema/Table/Cron.php
-
    name: 'schema.tables -&gt; field_value'
    type: class
    value: Bolt\Storage\Database\Schema\Table\FieldValue
    file: src/Storage/Database/Schema/Table/FieldValue.php
-
    name: 'schema.tables -&gt; log_change'
    type: class
    value: Bolt\Storage\Database\Schema\Table\LogChange
    file: src/Storage/Database/Schema/Table/LogChange.php
-
    name: 'schema.tables -&gt; log_system'
    type: class
    value: Bolt\Storage\Database\Schema\Table\LogSystem
    file: src/Storage/Database/Schema/Table/LogSystem.php
-
    name: 'schema.tables -&gt; relations'
    type: class
    value: Bolt\Storage\Database\Schema\Table\Relations
    file: src/Storage/Database/Schema/Table/Relations.php
-
    name: 'schema.tables -&gt; taxonomy'
    type: class
    value: Bolt\Storage\Database\Schema\Table\Taxonomy
    file: src/Storage/Database/Schema/Table/Taxonomy.php
-
    name: 'schema.tables -&gt; users'
    type: class
    value: Bolt\Storage\Database\Schema\Table\Users
    file: src/Storage/Database/Schema/Table/Users.php
-
    name: schema.tables_filter
    type: string
    value: /^bolt_.+/
    file: ''
-
    name: schema.timer
    type: class
    value: Bolt\Storage\Database\Schema\Timer
    file: src/Storage/Database/Schema/Timer.php
-
    name: session
    type: class
    value: Symfony\Component\HttpFoundation\Session\Session
    file: vendor/symfony/http-foundation/Session/Session.php
-
    name: session.bag.attribute
    type: class
    value: Symfony\Component\HttpFoundation\Session\Attribute\AttributeBag
    file: vendor/symfony/http-foundation/Session/Attribute/AttributeBag.php
-
    name: session.bag.flash
    type: class
    value: Symfony\Component\HttpFoundation\Session\Flash\FlashBag
    file: vendor/symfony/http-foundation/Session/Flash/FlashBag.php
-
    name: session.bag.metadata
    type: class
    value: Symfony\Component\HttpFoundation\Session\Storage\MetadataBag
    file: vendor/symfony/http-foundation/Session/Storage/MetadataBag.php
-
    name: session.generator
    type: class
    value: Bolt\Session\Generator\RandomGenerator
    file: src/Session/Generator/RandomGenerator.php
-
    name: session.generator.bytes_length
    type: int
    value: 32
    file: ''
-
    name: session.handler_factory
    type: closure
    value: ''
    file: ''
-
    name: session.handler_factory.backing_memcache
    type: closure
    value: ''
    file: ''
-
    name: session.handler_factory.backing_memcached
    type: closure
    value: ''
    file: ''
-
    name: session.handler_factory.backing_redis
    type: closure
    value: ''
    file: ''
-
    name: session.handler_factory.files
    type: closure
    value: ''
    file: ''
-
    name: session.handler_factory.filesystem
    type: closure
    value: ''
    file: ''
-
    name: session.handler_factory.memcache
    type: closure
    value: ''
    file: ''
-
    name: session.handler_factory.memcached
    type: closure
    value: ''
    file: ''
-
    name: session.handler_factory.redis
    type: closure
    value: ''
    file: ''
-
    name: session.listener
    type: class
    value: Bolt\Session\SessionListener
    file: src/Session/SessionListener.php
-
    name: session.options
    type: array
    value: ''
    file: ''
-
    name: session.options.import_from_ini
    type: bool
    value: true
    file: ''
-
    name: session.options_bag
    type: class
    value: Bolt\Session\OptionsBag
    file: src/Session/OptionsBag.php
-
    name: session.serializer
    type: class
    value: Bolt\Session\Serializer\NativeSerializer
    file: src/Session/Serializer/NativeSerializer.php
-
    name: session.storage
    type: class
    value: Bolt\Session\SessionStorage
    file: src/Session/SessionStorage.php
-
    name: slugify
    type: class
    value: Cocur\Slugify\Slugify
    file: vendor/cocur/slugify/src/Slugify.php
-
    name: slugify.options
    type: array
    value: ''
    file: ''
-
    name: slugify.regex
    type: 'null'
    value: ''
    file: ''
-
    name: stack
    type: class
    value: Bolt\Stack
    file: src/Stack.php
-
    name: stopwatch
    type: class
    value: Symfony\Component\Stopwatch\Stopwatch
    file: vendor/symfony/stopwatch/Stopwatch.php
-
    name: storage
    type: class
    value: Bolt\Storage\EntityManager
    file: src/Storage/EntityManager.php
-
    name: storage.collection_manager
    type: class
    value: Bolt\Storage\Collection\CollectionManager
    file: src/Storage/Collection/CollectionManager.php
-
    name: storage.config.contenttypes
    type: class
    value: Bolt\Configuration\ConfigurationValueProxy
    file: src/Configuration/ConfigurationValueProxy.php
-
    name: storage.config.taxonomy
    type: class
    value: Bolt\Configuration\ConfigurationValueProxy
    file: src/Configuration/ConfigurationValueProxy.php
-
    name: storage.content_repository
    type: closure
    value: ''
    file: ''
-
    name: storage.entity_builder
    type: class
    value: Bolt\Storage\Entity\Builder
    file: src/Storage/Entity/Builder.php
-
    name: storage.event_processor.timed
    type: class
    value: Bolt\Storage\EventProcessor\TimedRecord
    file: src/Storage/EventProcessor/TimedRecord.php
-
    name: storage.field_manager
    type: class
    value: Bolt\Storage\FieldManager
    file: src/Storage/FieldManager.php
-
    name: storage.field_sanitiser
    type: class
    value: Bolt\Storage\Field\Sanitiser\Sanitiser
    file: src/Storage/Field/Sanitiser/Sanitiser.php
-
    name: storage.lazy
    type: class
    value: Bolt\Storage\LazyEntityManager
    file: src/Storage/LazyEntityManager.php
-
    name: storage.legacy
    type: class
    value: Bolt\Legacy\Storage
    file: src/Legacy/Storage.php
-
    name: storage.legacy_service
    type: class
    value: Bolt\Storage\ContentLegacyService
    file: src/Storage/ContentLegacyService.php
-
    name: storage.listener
    type: class
    value: Bolt\EventListener\StorageEventListener
    file: src/EventListener/StorageEventListener.php
-
    name: storage.metadata
    type: class
    value: Bolt\Storage\Mapping\MetadataDriver
    file: src/Storage/Mapping/MetadataDriver.php
-
    name: storage.namingstrategy
    type: class
    value: Bolt\Storage\NamingStrategy
    file: src/Storage/NamingStrategy.php
-
    name: storage.relations_collection
    type: closure
    value: ''
    file: ''
-
    name: storage.repositories
    type: array
    value: ''
    file: ''
-
    name: storage.repository.default
    type: string
    value: Bolt\Storage\Repository\ContentRepository
    file: ''
-
    name: storage.request.edit
    type: class
    value: Bolt\Storage\ContentRequest\Edit
    file: src/Storage/ContentRequest/Edit.php
-
    name: storage.request.listing
    type: class
    value: Bolt\Storage\ContentRequest\Listing
    file: src/Storage/ContentRequest/Listing.php
-
    name: storage.request.modify
    type: class
    value: Bolt\Storage\ContentRequest\Modify
    file: src/Storage/ContentRequest/Modify.php
-
    name: storage.request.save
    type: class
    value: Bolt\Storage\ContentRequest\Save
    file: src/Storage/ContentRequest/Save.php
-
    name: storage.taxonomy_collection
    type: closure
    value: ''
    file: ''
-
    name: storage.typemap
    type: array
    value: ''
    file: ''
-
    name: swiftmailer.options
    type: array
    value: ''
    file: ''
-
    name: swiftmailer.spool
    type: class
    value: Swift_MemorySpool
    file: vendor/swiftmailer/swiftmailer/lib/classes/Swift/MemorySpool.php
-
    name: swiftmailer.spooltransport
    type: class
    value: Swift_Transport_SpoolTransport
    file: vendor/swiftmailer/swiftmailer/lib/classes/Swift/Transport/SpoolTransport.php
-
    name: swiftmailer.transport
    type: class
    value: Swift_Transport_EsmtpTransport
    file: vendor/swiftmailer/swiftmailer/lib/classes/Swift/Transport/EsmtpTransport.php
-
    name: swiftmailer.transport.authhandler
    type: class
    value: Swift_Transport_Esmtp_AuthHandler
    file: vendor/swiftmailer/swiftmailer/lib/classes/Swift/Transport/Esmtp/AuthHandler.php
-
    name: swiftmailer.transport.buffer
    type: class
    value: Swift_Transport_StreamBuffer
    file: vendor/swiftmailer/swiftmailer/lib/classes/Swift/Transport/StreamBuffer.php
-
    name: swiftmailer.transport.eventdispatcher
    type: class
    value: Swift_Events_SimpleEventDispatcher
    file: vendor/swiftmailer/swiftmailer/lib/classes/Swift/Events/SimpleEventDispatcher.php
-
    name: swiftmailer.use_spool
    type: bool
    value: true
    file: ''
-
    name: templatechooser
    type: class
    value: Bolt\TemplateChooser
    file: src/TemplateChooser.php
-
    name: thumbnails
    type: class
    value: Bolt\Thumbs\Responder
    file: vendor/bolt/thumbs/src/Responder.php
-
    name: thumbnails.aliases
    type: array
    value: ''
    file: ''
-
    name: thumbnails.cache
    type: class
    value: Bolt\Cache
    file: src/Cache.php
-
    name: thumbnails.cache_time
    type: 'null'
    value: ''
    file: ''
-
    name: thumbnails.caching
    type: bool
    value: true
    file: ''
-
    name: thumbnails.creator
    type: class
    value: Bolt\Thumbs\Creator
    file: vendor/bolt/thumbs/src/Creator.php
-
    name: thumbnails.default_image
    type: class
    value: Bolt\Filesystem\Handler\Image
    file: vendor/bolt/filesystem/src/Handler/Image.php
-
    name: thumbnails.default_imagesize
    type: array
    value: ''
    file: ''
-
    name: thumbnails.error_image
    type: class
    value: Bolt\Filesystem\Handler\Image
    file: vendor/bolt/filesystem/src/Handler/Image.php
-
    name: thumbnails.filesystem_cache
    type: 'null'
    value: ''
    file: ''
-
    name: thumbnails.filesystems
    type: array
    value: ''
    file: ''
-
    name: thumbnails.finder
    type: class
    value: Bolt\Thumbs\Finder
    file: vendor/bolt/thumbs/src/Finder.php
-
    name: thumbnails.limit_upscaling
    type: bool
    value: true
    file: ''
-
    name: thumbnails.only_aliases
    type: bool
    value: false
    file: ''
-
    name: thumbnails.save_files
    type: bool
    value: false
    file: ''
-
    name: timezone_offset
    type: string
    value: '+01:00'
    file: ''
-
    name: token.authentication.name
    type: string
    value: bolt_authtoken_853ae90f0351324bd73ea615e6487517
    file: ''
-
    name: translator
    type: class
    value: Silex\Translator
    file: vendor/silex/silex/src/Silex/Translator.php
-
    name: translator.cache_dir
    type: string
    value: /Users/bob/Sites/bolt-origin/app/cache/trans
    file: ''
-
    name: translator.caching
    type: bool
    value: true
    file: ''
-
    name: translator.domains
    type: array
    value: ''
    file: ''
-
    name: translator.loaders
    type: array
    value: ''
    file: ''
-
    name: translator.message_selector
    type: class
    value: Symfony\Component\Translation\MessageSelector
    file: vendor/symfony/translation/MessageSelector.php
-
    name: translator.resources
    type: array
    value: ''
    file: ''
-
    name: twig
    type: class
    value: Twig_Environment
    file: vendor/twig/twig/lib/Twig/Environment.php
-
    name: twig.extension.asset
    type: class
    value: Symfony\Bridge\Twig\Extension\AssetExtension
    file: vendor/symfony/twig-bridge/Extension/AssetExtension.php
-
    name: twig.extension.bolt
    type: class
    value: Bolt\Twig\Extension\BoltExtension
    file: src/Twig/Extension/BoltExtension.php
-
    name: twig.extension.bolt_admin
    type: class
    value: Bolt\Twig\Extension\AdminExtension
    file: src/Twig/Extension/AdminExtension.php
-
    name: twig.extension.bolt_array
    type: class
    value: Bolt\Twig\Extension\ArrayExtension
    file: src/Twig/Extension/ArrayExtension.php
-
    name: twig.extension.bolt_html
    type: class
    value: Bolt\Twig\Extension\HtmlExtension
    file: src/Twig/Extension/HtmlExtension.php
-
    name: twig.extension.bolt_image
    type: class
    value: Bolt\Twig\Extension\ImageExtension
    file: src/Twig/Extension/ImageExtension.php
-
    name: twig.extension.bolt_record
    type: class
    value: Bolt\Twig\Extension\RecordExtension
    file: src/Twig/Extension/RecordExtension.php
-
    name: twig.extension.bolt_routing
    type: class
    value: Bolt\Twig\Extension\RoutingExtension
    file: src/Twig/Extension/RoutingExtension.php
-
    name: twig.extension.bolt_text
    type: class
    value: Bolt\Twig\Extension\TextExtension
    file: src/Twig/Extension/TextExtension.php
-
    name: twig.extension.bolt_users
    type: class
    value: Bolt\Twig\Extension\UserExtension
    file: src/Twig/Extension/UserExtension.php
-
    name: twig.extension.bolt_utils
    type: class
    value: Bolt\Twig\Extension\UtilsExtension
    file: src/Twig/Extension/UtilsExtension.php
-
    name: twig.extension.bolt_widget
    type: class
    value: Bolt\Twig\Extension\WidgetExtension
    file: src/Twig/Extension/WidgetExtension.php
-
    name: twig.extension.dump
    type: class
    value: Bolt\Twig\DumpExtension
    file: src/Twig/DumpExtension.php
-
    name: twig.extension.http_foundation
    type: class
    value: Symfony\Bridge\Twig\Extension\HttpFoundationExtension
    file: vendor/symfony/twig-bridge/Extension/HttpFoundationExtension.php
-
    name: twig.extension.sandbox
    type: class
    value: Twig_Extension_Sandbox
    file: vendor/twig/twig/lib/Twig/Extension/Sandbox.php
-
    name: twig.extension.string_loader
    type: class
    value: Twig_Extension_StringLoader
    file: vendor/twig/twig/lib/Twig/Extension/StringLoader.php
-
    name: twig.form.engine
    type: class
    value: Symfony\Bridge\Twig\Form\TwigRendererEngine
    file: vendor/symfony/twig-bridge/Form/TwigRendererEngine.php
-
    name: twig.form.renderer
    type: class
    value: Symfony\Bridge\Twig\Form\TwigRenderer
    file: vendor/symfony/twig-bridge/Form/TwigRenderer.php
-
    name: twig.form.templates
    type: array
    value: ''
    file: ''
-
    name: twig.loader
    type: class
    value: Twig_Loader_Chain
    file: vendor/twig/twig/lib/Twig/Loader/Chain.php
-
    name: twig.loader.array
    type: class
    value: Twig_Loader_Array
    file: vendor/twig/twig/lib/Twig/Loader/Array.php
-
    name: twig.loader.bolt_filesystem
    type: class
    value: Bolt\Twig\FilesystemLoader
    file: src/Twig/FilesystemLoader.php
-
    name: twig.loader.filesystem
    type: class
    value: Twig_Loader_Filesystem
    file: vendor/twig/twig/lib/Twig/Loader/Filesystem.php
-
    name: twig.options
    type: array
    value: ''
    file: ''
-
    name: twig.path
    type: array
    value: ''
    file: ''
-
    name: twig.profiler.profile
    type: class
    value: Twig_Profiler_Profile
    file: vendor/twig/twig/lib/Twig/Profiler/Profile.php
-
    name: twig.runtime.bolt_admin
    type: class
    value: Bolt\Twig\Runtime\AdminRuntime
    file: src/Twig/Runtime/AdminRuntime.php
-
    name: twig.runtime.bolt_html
    type: class
    value: Bolt\Twig\Runtime\HtmlRuntime
    file: src/Twig/Runtime/HtmlRuntime.php
-
    name: twig.runtime.bolt_image
    type: class
    value: Bolt\Twig\Runtime\ImageRuntime
    file: src/Twig/Runtime/ImageRuntime.php
-
    name: twig.runtime.bolt_record
    type: class
    value: Bolt\Twig\Runtime\RecordRuntime
    file: src/Twig/Runtime/RecordRuntime.php
-
    name: twig.runtime.bolt_routing
    type: class
    value: Bolt\Twig\Runtime\RoutingRuntime
    file: src/Twig/Runtime/RoutingRuntime.php
-
    name: twig.runtime.bolt_text
    type: class
    value: Bolt\Twig\Runtime\TextRuntime
    file: src/Twig/Runtime/TextRuntime.php
-
    name: twig.runtime.bolt_user
    type: class
    value: Bolt\Twig\Runtime\UserRuntime
    file: src/Twig/Runtime/UserRuntime.php
-
    name: twig.runtime.bolt_utils
    type: class
    value: Bolt\Twig\Runtime\UtilsRuntime
    file: src/Twig/Runtime/UtilsRuntime.php
-
    name: twig.runtime.bolt_widget
    type: class
    value: Bolt\Twig\Runtime\WidgetRuntime
    file: src/Twig/Runtime/WidgetRuntime.php
-
    name: twig.runtime_loader
    type: class
    value: Bolt\Twig\RuntimeLoader
    file: src/Twig/RuntimeLoader.php
-
    name: twig.runtimes
    type: array
    value: ''
    file: ''
-
    name: twig.sandbox.policy
    type: class
    value: Bolt\Twig\SecurityPolicy
    file: src/Twig/SecurityPolicy.php
-
    name: twig.sandbox.policy.filters
    type: array
    value: ''
    file: ''
-
    name: twig.sandbox.policy.functions
    type: array
    value: ''
    file: ''
-
    name: twig.sandbox.policy.methods
    type: array
    value: ''
    file: ''
-
    name: twig.sandbox.policy.properties
    type: array
    value: ''
    file: ''
-
    name: twig.sandbox.policy.tags
    type: array
    value: ''
    file: ''
-
    name: twig.templates
    type: array
    value: ''
    file: ''
-
    name: upload
    type: class
    value: Sirius\Upload\Handler
    file: vendor/siriusphp/upload/src/Handler.php
-
    name: upload.container
    type: class
    value: Bolt\Filesystem\UploadContainer
    file: src/Filesystem/UploadContainer.php
-
    name: upload.namespace
    type: string
    value: files
    file: ''
-
    name: upload.overwrite
    type: bool
    value: false
    file: ''
-
    name: upload.prefix
    type: string
    value: 2016-12/
    file: ''
-
    name: uri_signer
    type: class
    value: Symfony\Component\HttpKernel\UriSigner
    file: vendor/symfony/http-kernel/UriSigner.php
-
    name: uri_signer.secret
    type: string
    value: dbf521ca491bea4c2fd8320ef6afc3ab
    file: ''
-
    name: url_generator
    type: class
    value: Bolt\Routing\UrlGeneratorFragmentWrapper
    file: src/Routing/UrlGeneratorFragmentWrapper.php
-
    name: url_generator.lazy
    type: class
    value: Bolt\Routing\LazyUrlGenerator
    file: src/Routing/LazyUrlGenerator.php
-
    name: url_matcher
    type: class
    value: Bolt\Routing\UrlMatcher
    file: src/Routing/UrlMatcher.php
-
    name: users
    type: class
    value: Bolt\Users
    file: src/Users.php
-
    name: validator
    type: class
    value: Symfony\Component\Validator\Validator\RecursiveValidator
    file: vendor/symfony/validator/Validator/RecursiveValidator.php
-
    name: validator.builder
    type: class
    value: Symfony\Component\Validator\ValidatorBuilder
    file: vendor/symfony/validator/ValidatorBuilder.php
-
    name: validator.mapping.class_metadata_factory
    type: class
    value: Symfony\Component\Validator\Mapping\Factory\LazyLoadingMetadataFactory
    file: vendor/symfony/validator/Mapping/Factory/LazyLoadingMetadataFactory.php
-
    name: validator.object_initializers
    type: array
    value: ''
    file: ''
-
    name: validator.validator_factory
    type: class
    value: Silex\ConstraintValidatorFactory
    file: vendor/silex/silex/src/Silex/ConstraintValidatorFactory.php
-
    name: validator.validator_service_ids
    type: array
    value: ''
    file: ''
-
    name: web_profiler.controller.exception
    type: class
    value: Symfony\Bundle\WebProfilerBundle\Controller\ExceptionController
    file: vendor/symfony/web-profiler-bundle/Controller/ExceptionController.php
-
    name: web_profiler.controller.profiler
    type: class
    value: Symfony\Bundle\WebProfilerBundle\Controller\ProfilerController
    file: vendor/symfony/web-profiler-bundle/Controller/ProfilerController.php
-
    name: web_profiler.controller.router
    type: class
    value: Symfony\Bundle\WebProfilerBundle\Controller\RouterController
    file: vendor/symfony/web-profiler-bundle/Controller/RouterController.php
-
    name: web_profiler.debug_toolbar.enable
    type: bool
    value: false
    file: ''
-
    name: web_profiler.debug_toolbar.intercept_redirects
    type: bool
    value: false
    file: ''
-
    name: web_profiler.debug_toolbar.position
    type: string
    value: bottom
    file: ''
-
    name: web_profiler.toolbar.listener
    type: class
    value: Symfony\Bundle\WebProfilerBundle\EventListener\WebDebugToolbarListener
    file: vendor/symfony/web-profiler-bundle/EventListener/WebDebugToolbarListener.php<|MERGE_RESOLUTION|>--- conflicted
+++ resolved
@@ -81,11 +81,7 @@
 -
     name: asset.salt.factory
     type: string
-<<<<<<< HEAD
     value: 392679b495
-=======
-    value: a3bc281463
->>>>>>> fa3a40a0
     file: ''
 -
     name: asset.version_strategy
@@ -95,11 +91,7 @@
 -
     name: bolt_long_version
     type: string
-<<<<<<< HEAD
     value: '3.4.0 alpha 4'
-=======
-    value: '3.3.0 alpha 8'
->>>>>>> fa3a40a0
     file: ''
 -
     name: bolt_name
@@ -114,11 +106,7 @@
 -
     name: bolt_version
     type: string
-<<<<<<< HEAD
-    value: '3.4.0 alpha 4'
-=======
     value: '3.3.0 alpha 8'
->>>>>>> fa3a40a0
     file: ''
 -
     name: cache
@@ -993,7 +981,6 @@
 -
     name: nut.commands
     type: array
-<<<<<<< HEAD
     value: ''
     file: ''
 -
@@ -1147,161 +1134,6 @@
     value: Symfony\Component\Routing\RequestContext
     file: vendor/symfony/routing/RequestContext.php
 -
-=======
-    value: ''
-    file: ''
--
-    name: nut.commands.add
-    type: closure
-    value: ''
-    file: ''
--
-    name: omnisearch
-    type: class
-    value: Bolt\Omnisearch
-    file: src/Omnisearch.php
--
-    name: pager
-    type: class
-    value: Bolt\Pager\PagerManager
-    file: src/Pager/PagerManager.php
--
-    name: password_factory
-    type: class
-    value: PasswordLib\Password\Factory
-    file: vendor/passwordlib/passwordlib/lib/PasswordLib/Password/Factory.php
--
-    name: pathmanager
-    type: class
-    value: Eloquent\Pathogen\FileSystem\Factory\PlatformFileSystemPathFactory
-    file: vendor/bolt/pathogen/src/FileSystem/Factory/PlatformFileSystemPathFactory.php
--
-    name: paths
-    type: class
-    value: Bolt\Configuration\PathsProxy
-    file: src/Configuration/PathsProxy.php
--
-    name: permissions
-    type: class
-    value: Bolt\AccessControl\Permissions
-    file: src/AccessControl/Permissions.php
--
-    name: prefill
-    type: class
-    value: Bolt\Storage\Prefill
-    file: src/Storage/Prefill.php
--
-    name: profiler
-    type: class
-    value: Symfony\Component\HttpKernel\Profiler\Profiler
-    file: vendor/symfony/http-kernel/Profiler/Profiler.php
--
-    name: profiler.cache_dir
-    type: string
-    value: /Users/bob/Sites/bolt-origin/app/cache/profiler
-    file: ''
--
-    name: profiler.listener
-    type: class
-    value: Symfony\Component\HttpKernel\EventListener\ProfilerListener
-    file: vendor/symfony/http-kernel/EventListener/ProfilerListener.php
--
-    name: profiler.mount_prefix
-    type: string
-    value: /_profiler
-    file: ''
--
-    name: profiler.only_exceptions
-    type: bool
-    value: false
-    file: ''
--
-    name: profiler.only_master_requests
-    type: bool
-    value: false
-    file: ''
--
-    name: profiler.request_matcher
-    type: 'null'
-    value: ''
-    file: ''
--
-    name: profiler.storage
-    type: class
-    value: Symfony\Component\HttpKernel\Profiler\FileProfilerStorage
-    file: vendor/symfony/http-kernel/Profiler/FileProfilerStorage.php
--
-    name: profiler.templates_path
-    type: string
-    value: /Users/bob/Sites/bolt-origin/vendor/symfony/web-profiler-bundle/Resources/views
-    file: ''
--
-    name: 'schema.base_tables -&gt; cron'
-    type: class
-    value: Bolt\Storage\Database\Schema\Table\Cron
-    file: src/Storage/Database/Schema/Table/Cron.php
--
-    name: 'schema.base_tables -&gt; field_value'
-    type: class
-    value: Bolt\Storage\Database\Schema\Table\FieldValue
-    file: src/Storage/Database/Schema/Table/FieldValue.php
--
-    name: 'schema.base_tables -&gt; log_change'
-    type: class
-    value: Bolt\Storage\Database\Schema\Table\LogChange
-    file: src/Storage/Database/Schema/Table/LogChange.php
--
-    name: query.scope.frontend
-    type: class
-    value: Bolt\Storage\Query\FrontendQueryScope
-    file: src/Storage/Query/FrontendQueryScope.php
--
-    name: 'schema.base_tables -&gt; relations'
-    type: class
-    value: Bolt\Storage\Database\Schema\Table\Relations
-    file: src/Storage/Database/Schema/Table/Relations.php
--
-    name: 'schema.base_tables -&gt; taxonomy'
-    type: class
-    value: Bolt\Storage\Database\Schema\Table\Taxonomy
-    file: src/Storage/Database/Schema/Table/Taxonomy.php
--
-    name: 'schema.base_tables -&gt; users'
-    type: class
-    value: Bolt\Storage\Query\SearchWeighter
-    file: src/Storage/Query/SearchWeighter.php
--
-    name: query.select
-    type: class
-    value: Bolt\Storage\Query\SelectQuery
-    file: src/Storage/Query/SelectQuery.php
--
-    name: randomgenerator
-    type: class
-    value: Bolt\Security\Random\Generator
-    file: src/Security/Random/Generator.php
--
-    name: render
-    type: class
-    value: Bolt\Render
-    file: src/Render.php
--
-    name: request.http_port
-    type: int
-    value: 80
-    file: ''
--
-    name: request.https_port
-    type: int
-    value: 443
-    file: ''
--
-    name: request_context
-    type: class
-    value: Symfony\Component\Routing\RequestContext
-    file: vendor/symfony/routing/RequestContext.php
--
->>>>>>> fa3a40a0
     name: request_error
     type: closure
     value: ''
