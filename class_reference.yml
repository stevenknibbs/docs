--- conflicted
+++ resolved
@@ -1696,11 +1696,7 @@
 -
     name: asset.salt.factory
     type: string
-<<<<<<< HEAD
-    value: 2c64f33936
-=======
     value: HFqH/gDkcW
->>>>>>> fbac95cd
     file: ''
 -
     name: asset.salt
@@ -2003,24 +1999,6 @@
     value: Doctrine\DBAL\Logging\DebugStack
     file: vendor/doctrine/dbal/lib/Doctrine/DBAL/Logging/DebugStack.php
 -
-<<<<<<< HEAD
-    name: labels
-    type: class
-    value: Bolt\Extension\Bolt\Labels\Labels
-    file: extensions/vendor/bolt/labels/src/Labels.php
--
-    name: labels.config
-    type: class
-    value: Bolt\Extension\Bolt\Labels\Config
-    file: extensions/vendor/bolt/labels/src/Config.php
--
-    name: labels.controller.backend
-    type: class
-    value: Bolt\Extension\Bolt\Labels\Controller\Backend
-    file: extensions/vendor/bolt/labels/src/Controller/Backend.php
--
-=======
->>>>>>> fbac95cd
     name: twig.form.engine
     type: class
     value: Symfony\Bridge\Twig\Form\TwigRendererEngine
