--- conflicted
+++ resolved
@@ -76,11 +76,7 @@
 -
     name: asset.salt.factory
     type: string
-<<<<<<< HEAD
     value: 46bcd7cc71
-=======
-    value: 84aebf2892
->>>>>>> 96b6c971
     file: ''
 -
     name: asset.version_strategy
@@ -90,11 +86,7 @@
 -
     name: bolt_long_version
     type: string
-<<<<<<< HEAD
     value: '3.4.0 alpha 5'
-=======
-    value: '3.3.0 beta 1'
->>>>>>> 96b6c971
     file: ''
 -
     name: bolt_name
@@ -109,11 +101,7 @@
 -
     name: bolt_version
     type: string
-<<<<<<< HEAD
     value: '3.4.0 alpha 5'
-=======
-    value: '3.3.0 beta 1'
->>>>>>> 96b6c971
     file: ''
 -
     name: cache
