<?php

namespace Bolt\Docs\Command;

use Symfony\Component\Console\Command\Command;
use Symfony\Component\Console\Input\InputInterface;
use Symfony\Component\Console\Output\OutputInterface;
use Symfony\Component\Console\Input\InputArgument;
use Symfony\Component\Yaml\Dumper;

/**
 * Class BuildDocumentation console command
 *
 * @author Ross Riley <riley.ross@gmail.com>
 */
class BuildDocumentation extends Command
{

    public $rootdir = '/version/';
    public $versions = 'versions.yml';

    protected function configure()
    {
        $this->setName("bolt:build-docs")
            ->addArgument('branches', InputArgument::IS_ARRAY, ['master'])
            ->setDescription("Builds documentation from an array of git branches");
    }

    /**
     * @param InputInterface $input
     * @param OutputInterface $output
     * @return void
     */
    protected function execute(InputInterface $input, OutputInterface $output)
    {
<<<<<<< HEAD
=======
        $versionsArray = [];

        $slugify = new \Cocur\Slugify\Slugify();

        foreach ($input->getArgument('branches') as $branch) {
            $this->getSubTree($branch, $output, './source_docs/');
            $versionsArray[$branch] = $slugify->slugify($branch);
        }

        $dumper = new Dumper();

        // Write the passed in versions to the yml file
        $path = getcwd() . '/app/' . $this->versions;
        file_put_contents($path, $dumper->dump($versionsArray));
        $output->writeln("<info>Versions saved to $path</info>");
    }

    protected function getSubTree($branch, $output, $prefix = '')
    {
>>>>>>> master
        $directory = getcwd().$this->rootdir;

        $slugify = new \Cocur\Slugify\Slugify();

<<<<<<< HEAD
<<<<<<< HEAD
        $versionsArray = [];

        foreach ($input->getArgument('branches') as $branch) {
            $tree = shell_exec('git ls-tree '.$branch." ./source_docs/");
            $tree = array_filter(explode("\n", $tree));
            dump($tree);
            $filelist = array_map('str_getcsv', $tree, array_fill(0, count($tree), "\t"));
            foreach ($filelist as $source) {
                $file = $source[1];
                $content = shell_exec('git show '.$branch.":".$file);

                $foldername = $slugify->slugify($branch);

                @mkdir(dirname($directory . $foldername . '/' . $file), 0755, true);
                file_put_contents($directory . $foldername . '/' . $file, $content);
            }

            $menu = shell_exec('git show '.$branch.":menu_docs.yml");
            file_put_contents($directory . $foldername . '/menu_docs.yml', $menu);

            $versionsArray[$branch] = $foldername;

            $output->writeln("<info>Branch $branch written to $directory$foldername</info>");
        }

        $dumper = new Dumper();

        // Write the passed in versions to the yml file
        $path = getcwd() . '/app/' . $this->versions;
        file_put_contents($path, $dumper->dump($versionsArray));
        $output->writeln("<info>Versions saved to $path</info>");
=======
        $tree = shell_exec('git ls-tree '. $branch . " " . $prefix);
=======
        $tree = shell_exec('git ls-tree -r '. $branch . " " . $prefix);
>>>>>>> bf25c078
        $tree = array_filter(explode("\n", $tree));
        $filelist = array_map('str_getcsv', $tree, array_fill(0, count($tree), "\t"));

        foreach ($filelist as $source) {
            $file = $source[1];

            $content = shell_exec('git show ' . $branch . ":" . $file);

            $folderName = $slugify->slugify($branch);

            @mkdir(dirname($directory . $folderName . '/' . $file), 0755, true);
            file_put_contents($directory . $folderName . '/' . $file, $content);
        }

        $menu = shell_exec('git show ' . $branch . ":menu_docs.yml");
        file_put_contents($directory . $folderName . '/menu_docs.yml', $menu);

<<<<<<< HEAD
            $output->writeln("<info>Branch $branch written to $directory$folderName</info>");
        }
>>>>>>> master
=======
        $output->writeln("<info>Branch $branch written to $directory$folderName</info>");
>>>>>>> bf25c078
    }

}<|MERGE_RESOLUTION|>--- conflicted
+++ resolved
@@ -33,8 +33,6 @@
      */
     protected function execute(InputInterface $input, OutputInterface $output)
     {
-<<<<<<< HEAD
-=======
         $versionsArray = [];
 
         $slugify = new \Cocur\Slugify\Slugify();
@@ -54,49 +52,11 @@
 
     protected function getSubTree($branch, $output, $prefix = '')
     {
->>>>>>> master
         $directory = getcwd().$this->rootdir;
 
         $slugify = new \Cocur\Slugify\Slugify();
 
-<<<<<<< HEAD
-<<<<<<< HEAD
-        $versionsArray = [];
-
-        foreach ($input->getArgument('branches') as $branch) {
-            $tree = shell_exec('git ls-tree '.$branch." ./source_docs/");
-            $tree = array_filter(explode("\n", $tree));
-            dump($tree);
-            $filelist = array_map('str_getcsv', $tree, array_fill(0, count($tree), "\t"));
-            foreach ($filelist as $source) {
-                $file = $source[1];
-                $content = shell_exec('git show '.$branch.":".$file);
-
-                $foldername = $slugify->slugify($branch);
-
-                @mkdir(dirname($directory . $foldername . '/' . $file), 0755, true);
-                file_put_contents($directory . $foldername . '/' . $file, $content);
-            }
-
-            $menu = shell_exec('git show '.$branch.":menu_docs.yml");
-            file_put_contents($directory . $foldername . '/menu_docs.yml', $menu);
-
-            $versionsArray[$branch] = $foldername;
-
-            $output->writeln("<info>Branch $branch written to $directory$foldername</info>");
-        }
-
-        $dumper = new Dumper();
-
-        // Write the passed in versions to the yml file
-        $path = getcwd() . '/app/' . $this->versions;
-        file_put_contents($path, $dumper->dump($versionsArray));
-        $output->writeln("<info>Versions saved to $path</info>");
-=======
-        $tree = shell_exec('git ls-tree '. $branch . " " . $prefix);
-=======
         $tree = shell_exec('git ls-tree -r '. $branch . " " . $prefix);
->>>>>>> bf25c078
         $tree = array_filter(explode("\n", $tree));
         $filelist = array_map('str_getcsv', $tree, array_fill(0, count($tree), "\t"));
 
@@ -114,13 +74,7 @@
         $menu = shell_exec('git show ' . $branch . ":menu_docs.yml");
         file_put_contents($directory . $folderName . '/menu_docs.yml', $menu);
 
-<<<<<<< HEAD
-            $output->writeln("<info>Branch $branch written to $directory$folderName</info>");
-        }
->>>>>>> master
-=======
         $output->writeln("<info>Branch $branch written to $directory$folderName</info>");
->>>>>>> bf25c078
     }
 
 }