--- conflicted
+++ resolved
@@ -68,36 +68,6 @@
             <a class="menu-toggle"><span></span></a>
                 </div>
     </header>
-<<<<<<< HEAD
-   <nav class="main-nav expanded">
-        <ul>
-            
-<li class="index-1 first">
-    <a href="https://bolt.cm/">Home</a>
-</li>
-
-<li class="index-2">
-    <a href="https://bolt.cm/page/features">Features</a>
-</li>
-
-<li class="index-3 active">
-    <a href="{{prefix}}/introduction">Documentation</a>
-</li>
-
-<li class="index-4">
-    <a href="https://bolt.cm/page/news">News</a>
-</li>
-
-<li class="index-5">
-    <a href="https://bolt.cm/page/irc">IRC/Chat</a>
-</li>
-
-<li class="index-6 last">
-    <a href="https://bolt.cm/page/download">Download</a>
-</li>
-
-    
-=======
 
     <nav class="main-nav expanded">
         <ul>
@@ -119,7 +89,6 @@
             <li class="index-6 last">
                 <a href="https://bolt.cm/page/download" title='Download the latest release of Bolt.' class=''>Download</a>
             </li>
->>>>>>> 5e73d003
         </ul>
     </nav>
         
@@ -144,18 +113,7 @@
 
                 </div>
 
-<<<<<<< HEAD
-<div class="large-7 columns end content">
-    {# temporary for the transition phase between 1.6 and 2.0 #}
-    <p class="note">
-        <strong>Note:</strong> You are currently reading the documentation for <strong>Bolt 2.0</strong>.
-        Looking for the docs for version 1.6 instead? <a href="https://docs.bolt.cm/v16">click here</a>.
-    </p>
-
-    {{ source|raw }}    
-=======
                 <div class="small-12 medium-12 large-3 large-pull-7 end columns sidebar" id="sidebar">
->>>>>>> 5e73d003
 
                     <p><strong>Search</strong><br>
                         <input type="text" id="searchbox" style="width: 100%;">
@@ -173,46 +131,6 @@
         <div class="inner">
             <nav class="bottomnav">
                 <ul>
-<<<<<<< HEAD
-                
-            <li class="index-1 first active">
-    <a href="/" title='This is the first menu item.'      >
-        Home
-    </a>
-</li>
-
-                <li class="index-2">
-    <a href="/page/features" title=''      >
-        Features
-    </a>
-</li>
-
-                <li class="index-3">
-    <a href="http://docs.bolt.cm"       >
-        Documentation
-    </a>
-</li>
-
-                <li class="index-4">
-    <a href="/page/news" title='The latest news'      >
-        News
-    </a>
-</li>
-
-                <li class="index-5">
-    <a href="/page/community" title='Get in touch!'      >
-        Community
-    </a>
-</li>
-
-                <li class="index-6 last">
-    <a href="/page/download" title='Download the latest release of Bolt.'      >
-        Download
-    </a>
-</li>
-
-    
-=======
                     <li class="index-1 first active">
                         <a href="/" title='This is the first menu item.'       class=''>
                             Home
@@ -243,7 +161,6 @@
                             Download
                         </a>
                     </li>
->>>>>>> 5e73d003
                 </ul>
             </nav>
 
