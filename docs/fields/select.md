--- conflicted
+++ resolved
@@ -26,11 +26,7 @@
 
 ### Populating the values from a ContentType
 
-<<<<<<< HEAD
-You can also get the values from a the records of a ContentType.
-=======
 You can also get the values from the records of a particular ContentType.
->>>>>>> bb199cc7
 
 ```yaml
         somevalue:
